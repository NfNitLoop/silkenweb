[package]
name = "silkenweb"
version = { workspace = true }
authors = ["Simon Bourne <simonbourne@gmail.com>"]
edition = "2021"
description = "A library for building web apps"
readme = "../../README.md"
homepage = "https://github.com/silkenweb/silkenweb"
repository = "https://github.com/silkenweb/silkenweb"
license = "MIT OR Apache-2.0"

categories = ["gui", "web-programming"]
keywords = ["reactive", "web", "html", "browser", "dom"]

[features]
weak-refs = []
declarative-shadow-dom = []

[dependencies]
discard = { workspace = true }
js-sys = { workspace = true }
futures = { workspace = true }
caseless = { workspace = true }
html-escape = { workspace = true }
indexmap = { workspace = true }
itertools = { workspace = true }
silkenweb-base = { workspace = true }
silkenweb-signals-ext = { workspace = true }
silkenweb-macros = { workspace = true }
paste = { workspace = true }
wasm-bindgen = { workspace = true }
futures-signals = { workspace = true }
console_error_panic_hook = { workspace = true }
pin-project = { workspace = true }
<<<<<<< HEAD
async-trait = { workspace = true }
=======
clonelet = { workspace = true }
>>>>>>> c9179a9b

[dependencies.web-sys]
workspace = true
features = [
    "AnimationEvent",
    "Attr",
    "BeforeUnloadEvent",
    "CompositionEvent",
    "css",
    "CssStyleDeclaration",
    "CustomEvent",
    "DeviceMotionEvent",
    "DeviceOrientationEvent",
    "Document",
    "DomTokenList",
    "DragEvent",
    "Element",
    "FocusEvent",
    "HashChangeEvent",
    "History",
    "InputEvent",
    "KeyboardEvent",
    "Location",
    "MessageEvent",
    "MouseEvent",
    "NamedNodeMap",
    "Node",
    "PageTransitionEvent",
    "Performance",
    "PointerEvent",
    "PopStateEvent",
    "PromiseRejectionEvent",
    "SecurityPolicyViolationEvent",
    "ShadowRoot",
    "ShadowRootInit",
    "ShadowRootMode",
    "Storage",
    "StorageEvent",
    "Text",
    "TouchEvent",
    "TransitionEvent",
    "WebGlContextEvent",
    "Url",
    "WheelEvent",
    "Window",

    "HtmlAnchorElement",
    "HtmlAreaElement",
    "HtmlAudioElement",
    "HtmlBaseElement",
    "HtmlBrElement",
    "HtmlButtonElement",
    "HtmlCanvasElement",
    "HtmlDataElement",
    "HtmlDataListElement",
    "HtmlDetailsElement",
    "HtmlDialogElement",
    "HtmlDivElement",
    "HtmlDListElement",
    "HtmlElement",
    "HtmlEmbedElement",
    "HtmlFieldSetElement",
    "HtmlFormElement",
    "HtmlHeadElement",
    "HtmlHeadingElement",
    "HtmlHrElement",
    "HtmlIFrameElement",
    "HtmlImageElement",
    "HtmlInputElement",
    "HtmlLabelElement",
    "HtmlLegendElement",
    "HtmlLiElement",
    "HtmlLinkElement",
    "HtmlMapElement",
    "HtmlMenuElement",
    "HtmlMetaElement",
    "HtmlMeterElement",
    "HtmlModElement",
    "HtmlObjectElement",
    "HtmlOListElement",
    "HtmlOptGroupElement",
    "HtmlOptionElement",
    "HtmlOutputElement",
    "HtmlParagraphElement",
    "HtmlParamElement",
    "HtmlPictureElement",
    "HtmlPreElement",
    "HtmlProgressElement",
    "HtmlQuoteElement",
    "HtmlScriptElement",
    "HtmlSelectElement",
    "HtmlSlotElement",
    "HtmlSourceElement",
    "HtmlSpanElement",
    "HtmlStyleElement",
    "HtmlTableCaptionElement",
    "HtmlTableCellElement",
    "HtmlTableColElement",
    "HtmlTableElement",
    "HtmlTableRowElement",
    "HtmlTableSectionElement",
    "HtmlTextAreaElement",
    "HtmlTimeElement",
    "HtmlTitleElement",
    "HtmlTrackElement",
    "HtmlUListElement",
    "HtmlVideoElement",

    "SvgaElement",
    "SvgCircleElement",
    "SvgClipPathElement",
    "SvgDefsElement",
    "SvgDescElement",
    "SvgEllipseElement",
    "SvgfeBlendElement",
    "SvgfeColorMatrixElement",
    "SvgfeComponentTransferElement",
    "SvgfeCompositeElement",
    "SvgfeConvolveMatrixElement",
    "SvgfeDiffuseLightingElement",
    "SvgfeDisplacementMapElement",
    "SvgfeDistantLightElement",
    "SvgfeFloodElement",
    "SvgfeFuncAElement",
    "SvgfeFuncBElement",
    "SvgfeFuncGElement",
    "SvgfeFuncRElement",
    "SvgfeGaussianBlurElement",
    "SvgfeImageElement",
    "SvgfeMergeElement",
    "SvgfeMergeNodeElement",
    "SvgfeMorphologyElement",
    "SvgfeOffsetElement",
    "SvgfePointLightElement",
    "SvgfeSpecularLightingElement",
    "SvgfeSpotLightElement",
    "SvgfeTileElement",
    "SvgfeTurbulenceElement",
    "SvgFilterElement",
    "SvggElement",
    "SvgLineElement",
    "SvgLinearGradientElement",
    "SvgMarkerElement",
    "SvgMaskElement",
    "SvgMetadataElement",
    "SvgmPathElement",
    "SvgPatternElement",
    "SvgPolygonElement",
    "SvgPolylineElement",
    "SvgRadialGradientElement",
    "SvgScriptElement",
    "SvgSetElement",
    "SvgStopElement",
    "SvgStyleElement",
    "SvgSwitchElement",
    "SvgSymbolElement",
    "SvgTextElement",
    "SvgTextPathElement",
    "SvgTitleElement",
    "SvgtSpanElement",
    "SvgViewElement",
    "SvgsvgElement",
    "SvgPathElement",
    "SvgRectElement",
    "SvgUseElement",
]

[target.'cfg(all(target_arch = "wasm32", target_os = "unknown"))'.dependencies]
wasm-bindgen-futures = { workspace = true }
gloo-timers = { workspace = true, features = ["futures"] }

[target.'cfg(not(target_arch = "wasm32"))'.dependencies]
tokio = { workspace = true, features = ["rt", "macros", "time"] }
tokio-stream = { workspace = true, features = ["time"] }

[dev-dependencies]
silkenweb-test = { workspace = true }
wasm-bindgen-test = { workspace = true }
itertools = { workspace = true }
criterion = { workspace = true, default-features = false }
trybuild = { workspace = true }

[[bench]]
name = "ssr"
harness = false<|MERGE_RESOLUTION|>--- conflicted
+++ resolved
@@ -32,11 +32,8 @@
 futures-signals = { workspace = true }
 console_error_panic_hook = { workspace = true }
 pin-project = { workspace = true }
-<<<<<<< HEAD
 async-trait = { workspace = true }
-=======
 clonelet = { workspace = true }
->>>>>>> c9179a9b
 
 [dependencies.web-sys]
 workspace = true
