//! Element DOM types, and traits for building elements.
//!
//! The DOM element types are generic. Specific DOM elements from
//! [`crate::elements::html`] should be used in preference to these, where they
//! are available.
//!
//! The [`ElementBuilder`] and [`ParentBuilder`] traits are implemented by
//! specific DOM elements as well as by [`ElementBuilderBase`]. See the [`div`]
//! element for example.
//!
//! [`div`]: crate::elements::html::div

#[cfg(debug_assertions)]
use std::collections::HashSet;
use std::{
    self,
    cell::RefCell,
    fmt::{self, Display},
    future::Future,
    marker::PhantomData,
    mem,
    rc::Rc,
};

use child_builder::ChildBuilder;
use discard::DiscardOnDrop;
use futures_signals::{
    cancelable_future,
    signal::{Signal, SignalExt},
    signal_vec::{MutableVecLockMut, SignalVec, SignalVecExt, VecDiff},
    CancelableFutureHandle,
};
use silkenweb_base::{clone, intern_str};
use wasm_bindgen::{JsCast, JsValue, UnwrapThrowExt};
use web_sys::{ShadowRootInit, ShadowRootMode};

use self::child_vec::ChildVec;
use super::{text, Node};
use crate::{
    attribute::Attribute,
    hydration::{
        node::{DryNode, HydrationElement, HydrationText, Namespace, WeakHydrationElement},
        HydrationStats,
    },
    task,
};

mod child_builder;
mod child_vec;

/// Build an HTML element.
pub struct ElementBuilderBase {
    element: Element,
    has_preceding_children: bool,
    child_builder: Option<Box<ChildBuilder>>,
    #[cfg(debug_assertions)]
    attributes: HashSet<String>,
}

/// An HTML element tag.
///
/// For example: `tag("div")`
pub fn tag(name: &str) -> ElementBuilderBase {
    ElementBuilderBase::new(name)
}

/// An HTML element tag in a namespace.
///
/// For example: `tag_in_namespace("http://www.w3.org/2000/svg", "svg")`
pub fn tag_in_namespace(namespace: Option<&'static str>, name: &str) -> ElementBuilderBase {
    ElementBuilderBase::new_in_namespace(namespace, name)
}

impl ElementBuilderBase {
    fn new(tag: &str) -> Self {
        Self::new_element(HydrationElement::new(Namespace::Html, tag))
    }

    fn new_in_namespace(namespace: Option<&'static str>, tag: &str) -> Self {
        Self::new_element(HydrationElement::new(Namespace::Other(namespace), tag))
    }

    fn new_element(hydro_elem: HydrationElement) -> Self {
        Self {
            element: Element {
                hydro_elem,
                resources: Vec::new(),
            },
            has_preceding_children: false,
            child_builder: None,
            #[cfg(debug_assertions)]
            attributes: HashSet::new(),
        }
    }

    fn child_builder_mut(&mut self) -> &mut ChildBuilder {
        self.has_preceding_children = true;
        self.child_builder
            .get_or_insert_with(|| Box::new(ChildBuilder::new()))
    }

    fn check_attribute_unique(&mut self, name: &str) {
        #[cfg(debug_assertions)]
        debug_assert!(self.attributes.insert(name.into()));
        let _ = name;
    }

    fn append_update(
        items: &mut MutableVecLockMut<Rc<RefCell<Option<Node>>>>,
        update: VecDiff<impl Into<Node>>,
        len: usize,
    ) {
        fn item(value: impl Into<Node>) -> Rc<RefCell<Option<Node>>> {
            Rc::new(RefCell::new(Some(value.into())))
        }

        match update {
            VecDiff::Replace { values } => {
                items.truncate(len);

                for value in values {
                    items.push_cloned(item(value));
                }
            }
            VecDiff::InsertAt { index, value } => items.insert_cloned(index + len, item(value)),
            VecDiff::UpdateAt { index, value } => items.set_cloned(index + len, item(value)),
            VecDiff::RemoveAt { index } => {
                items.remove(index + len);
            }
            VecDiff::Move {
                old_index,
                new_index,
            } => items.move_from_to(old_index + len, new_index + len),
            VecDiff::Push { value } => items.push_cloned(item(value)),
            VecDiff::Pop {} => {
                items.pop();
            }
            VecDiff::Clear {} => items.truncate(len),
        }
    }

    fn simple_children_signal(
        mut self,
        children: impl SignalVec<Item = impl Into<Node>> + 'static,
    ) -> Element {
        assert!(self.child_builder.is_none());

        let child_vec = Rc::new(RefCell::new(ChildVec::new(
            self.element.hydro_elem.clone(),
            self.has_preceding_children,
        )));
        self.element
            .resources
            .push(Resource::ChildVec(child_vec.clone()));

        let updater = children.for_each(move |update| {
            child_vec.borrow_mut().apply_update(update);
            async {}
        });

        self.spawn_future(updater).build()
    }
}

impl ParentBuilder for ElementBuilderBase {
    fn text(mut self, child: &str) -> Self {
        self.has_preceding_children = true;

        if let Some(child_builder) = self.child_builder.as_mut() {
            child_builder.child(text(child));
            return self;
        }

        self.element
            .hydro_elem
            .append_child(HydrationText::new(child));
        self
    }

    fn text_signal(
        mut self,
        child_signal: impl Signal<Item = impl Into<String>> + 'static,
    ) -> Self {
        self.has_preceding_children = true;

        if let Some(child_builder) = self.child_builder.as_mut() {
            child_builder.child_signal(child_signal.map(|child| text(&child.into())));
            return self;
        }

        let mut text_node = HydrationText::new(intern_str(""));
        self.element.hydro_elem.append_child(text_node.clone());

        let updater = child_signal.for_each({
            move |new_value| {
                text_node.set_text(new_value.into());
                async {}
            }
        });

        self.spawn_future(updater)
    }

    fn child(mut self, child: impl Into<Node>) -> Self {
        self.has_preceding_children = true;

        if let Some(child_builder) = self.child_builder.as_mut() {
            child_builder.child(child);
            return self;
        }

        let mut child = child.into();

        self.element.hydro_elem.append_child(&child);

        if child.has_weak_refs() {
            self.element.resources.push(Resource::Child(child));
        } else {
            self.element.resources.extend(child.take_resources());
            self.element.hydro_elem.store_child(child.into_hydro());
        }

        self
    }

    fn child_signal(mut self, child: impl Signal<Item = impl Into<Node>> + 'static) -> Self {
        self.child_builder_mut().child_signal(child);
        self
    }

    fn optional_child_signal(
        mut self,
        child: impl Signal<Item = Option<impl Into<Node>>> + 'static,
    ) -> Self {
        self.child_builder_mut().optional_child_signal(child);
        self
    }

    fn children_signal(
        mut self,
        children: impl SignalVec<Item = impl Into<Node>> + 'static,
    ) -> Self::Target {
        if let Some(child_builder) = self.child_builder.take() {
            self.element
                .resources
                .extend(child_builder.futures.into_iter().map(Resource::Future));
            let items = child_builder.items;
            let len = items.borrow().lock_ref().len();

            let updater = children.for_each({
                clone!(items);
                move |update| {
                    let items = items.borrow_mut();

                    Self::append_update(&mut items.lock_mut(), update, len);
                    async {}
                }
            });
            self = self.spawn_future(updater);

            let element = self.simple_children_signal(
                items
                    .borrow()
                    .signal_vec_cloned()
                    .filter_map(|e| e.borrow_mut().take()),
            );

            element
        } else {
            self.simple_children_signal(children)
        }
    }
}

impl ShadowRootParentBuilder for ElementBuilderBase {
    fn attach_shadow_children(
        self,
        children: impl IntoIterator<Item = impl Into<Node>> + 'static,
    ) -> Self::Target {
        self.effect(move |elem| {
            let shadow_root = elem
                .attach_shadow(&ShadowRootInit::new(ShadowRootMode::Open))
                .unwrap_throw();
            for child in children {
                shadow_root
                    .append_child(&child.into().eval_dom_node())
                    .unwrap_throw();
            }
        })
        .build()
    }
}

impl ElementBuilder for ElementBuilderBase {
    type DomType = web_sys::Element;
    type Target = Element;

    fn attribute<T: SetAttribute>(mut self, name: &str, value: T) -> Self {
        self.check_attribute_unique(name);

<<<<<<< HEAD
        value.set_attribute(name, self)
=======
        self.element.hydro_elem.attribute(name, value);
        self
    }

    fn attribute_signal<T: Attribute + 'static>(
        mut self,
        name: &str,
        value: impl Signal<Item = T> + 'static,
    ) -> Self {
        self.check_attribute_unique(name);
        let mut element = self.element.hydro_elem.clone();

        let updater = value.for_each({
            let name = name.to_owned();

            move |new_value| {
                element.attribute(&name, new_value);

                async {}
            }
        });

        self.spawn_future(updater)
>>>>>>> 72c275ad
    }

    fn effect(mut self, f: impl FnOnce(&Self::DomType) + 'static) -> Self {
        self.element.hydro_elem.effect(f);
        self
    }

    fn effect_signal<T>(
        self,
        sig: impl Signal<Item = T> + 'static,
        f: impl Clone + Fn(&Self::DomType, T) + 'static,
    ) -> Self
    where
        T: 'static,
    {
        let mut element = self.element.hydro_elem.clone();

        let future = sig.for_each(move |x| {
            clone!(f);
            element.effect(move |elem| f(elem, x));
            async {}
        });

        self.spawn_future(future)
    }

    fn handle(&self) -> ElementHandle<Self::DomType> {
        ElementHandle(self.element.hydro_elem.weak(), PhantomData)
    }

    fn spawn_future(mut self, future: impl Future<Output = ()> + 'static) -> Self {
        self.element
            .resources
            .push(Resource::Future(spawn_cancelable_future(future)));
        self
    }

    fn on(mut self, name: &'static str, f: impl FnMut(JsValue) + 'static) -> Self {
        self.element.hydro_elem.on(name, f);
        self
    }

    fn build(mut self) -> Self::Target {
        if let Some(child_builder) = self.child_builder.take() {
            self.element
                .resources
                .extend(child_builder.futures.into_iter().map(Resource::Future));

            self.simple_children_signal(
                child_builder
                    .items
                    .borrow()
                    .signal_vec_cloned()
                    .filter_map(|e| e.borrow_mut().take()),
            )
        } else {
            self.element.resources.shrink_to_fit();
            self.element.hydro_elem.shrink_to_fit();
            self.element
        }
    }
}

impl From<ElementBuilderBase> for Element {
    fn from(builder: ElementBuilderBase) -> Self {
        builder.build()
    }
}

impl From<ElementBuilderBase> for Node {
    fn from(builder: ElementBuilderBase) -> Self {
        builder.build().into()
    }
}

/// An HTML element.
pub struct Element {
    pub(super) hydro_elem: HydrationElement,
    resources: Vec<Resource>,
}

impl Element {
    /// See [`ElementBuilder::handle`]
    pub fn handle(&self) -> ElementHandle<web_sys::Element> {
        ElementHandle(self.hydro_elem.weak(), PhantomData)
    }

    pub(crate) fn eval_dom_element(&self) -> web_sys::Element {
        self.hydro_elem.eval_dom_element()
    }

    pub(crate) fn hydrate_child(
        &self,
        parent: &web_sys::Node,
        child: &web_sys::Node,
        tracker: &mut HydrationStats,
    ) -> web_sys::Element {
        self.hydro_elem.hydrate_child(parent, child, tracker)
    }

    pub(super) fn take_resources(&mut self) -> Vec<Resource> {
        mem::take(&mut self.resources)
    }
}

impl Display for Element {
    fn fmt(&self, f: &mut fmt::Formatter<'_>) -> fmt::Result {
        self.hydro_elem.fmt(f)
    }
}

// TODO: Doc
// TODO: Do there items belong in this module?
pub trait SetAttribute {
    // TODO: Rename to Item to be consistent with signal/iter etc
    type Type;

    fn set_attribute(self, name: &str, builder: ElementBuilderBase) -> ElementBuilderBase;
}

impl<T: Attribute> SetAttribute for T {
    type Type = T;

    fn set_attribute(self, name: &str, mut builder: ElementBuilderBase) -> ElementBuilderBase {
        builder.element.hydro_elem.attribute_now(name, self);
        builder
    }
}

// TODO: Doc
pub struct Sig<T>(pub T);

impl<T: Attribute + 'static, S: Signal<Item = T> + 'static> SetAttribute for Sig<S> {
    type Type = T;

    // TODO:
    // Problems we run into if we try and make a generic select:
    // Closures for value and signal both want to own builder
    // Closure for signal needs signal type, which needs to be static, which then
    // requires value type to be static, which rules out passing references tp
    // `attribute`
    fn set_attribute(self, name: &str, builder: ElementBuilderBase) -> ElementBuilderBase {
        let mut element = builder.element.hydro_elem.clone();

        let updater = self.0.for_each({
            let name = name.to_owned();

            move |new_value| {
                element.attribute(&name, new_value);

                async {}
            }
        });

        builder.spawn_future(updater)
    }
}

/// An HTML element builder.
pub trait ElementBuilder: Sized {
    type Target;
    type DomType: JsCast + 'static;

    // TODO: Example
    /// Set an attribute
    ///
    /// The attribute can either be a value or a signal. Signals should be
    /// wrapped in the [`Sig`] newtype.`Option<impl Attribute>` can be used to
    /// add/remove an attribute based on a signal.
    fn attribute<T: SetAttribute>(self, name: &str, value: T) -> Self;

    /// Apply an effect after the next render.
    ///
    /// Effects give you access to the underlying DOM element.
    ///
    /// # Example
    ///
    /// Set the focus to an `HTMLInputElement`.
    ///
    /// ```no_run
    /// # use web_sys::HtmlInputElement;
    /// # use silkenweb::{elements::html::input, node::element::ElementBuilder};
    /// input().effect(|elem: &HtmlInputElement| elem.focus().unwrap());
    /// ```
    fn effect(self, f: impl FnOnce(&Self::DomType) + 'static) -> Self;

    /// Apply an effect after the next render each time a singal yields a new
    /// value.
    fn effect_signal<T: 'static>(
        self,
        sig: impl Signal<Item = T> + 'static,
        f: impl Fn(&Self::DomType, T) + Clone + 'static,
    ) -> Self;

    /// Get a handle to the element.
    ///
    /// Handles can be cloned and used within click handlers, for example.
    ///
    /// # Example
    ///
    /// ```no_run
    /// # use futures_signals::signal::Mutable;
    /// # use silkenweb::{elements::html::*, node::element::ElementBuilder, prelude::*};
    /// let text = Mutable::new("".to_string());
    /// let input = input();
    /// let input_handle = input.handle();
    /// let app = div()
    ///     .child(input)
    ///     .child(button().text("Read Input").on_click({
    ///         clone!(text);
    ///         move |_, _| text.set(input_handle.dom_element().value())
    ///     }))
    ///     .text_signal(text.signal_cloned());
    /// ```
    fn handle(&self) -> ElementHandle<Self::DomType>;

    /// Spawn a future on the element.
    ///
    /// The future will be dropped when this element is dropped.
    fn spawn_future(self, future: impl Future<Output = ()> + 'static) -> Self;

    /// Register an event handler.
    ///
    /// `name` is the name of the event. See the [MDN Events] page for a list.
    ///
    /// `f` is the callback when the event fires and will be passed the
    /// javascript `Event` object.
    ///
    /// [MDN Events]: https://developer.mozilla.org/en-US/docs/Web/Events
    fn on(self, name: &'static str, f: impl FnMut(JsValue) + 'static) -> Self;

    fn build(self) -> Self::Target;
}

/// An element that is allowed to have children.
pub trait ParentBuilder: ElementBuilder {
    /// Add a text child to this element
    ///
    /// # Example
    ///
    /// ```no_run
    /// # use silkenweb::{elements::html::div, node::element::ParentBuilder};
    /// div().text("Hello, world!");
    /// ```
    fn text(self, child: &str) -> Self;

    /// Add a text signal child to this element
    ///
    /// The text will update when the signal is updated.
    ///
    /// # Example
    ///
    /// ```no_run
    /// # use futures_signals::signal::{Mutable, SignalExt};
    /// # use silkenweb::{elements::html::div, node::element::ParentBuilder};
    /// let hello = Mutable::new("Hello");
    ///
    /// div().text_signal(hello.signal());
    /// ```
    fn text_signal(self, child: impl Signal<Item = impl Into<String>> + 'static) -> Self;

    /// Add a child node to the element.
    ///
    /// # Example
    ///
    /// ```no_run
    /// # use futures_signals::signal::{Mutable, SignalExt};
    /// # use silkenweb::{
    /// #     elements::html::{div, p},
    /// #     node::element::ParentBuilder,
    /// # };
    /// div().child(p().text("Hello,")).child(p().text("world!"));
    /// ```
    fn child(self, c: impl Into<Node>) -> Self;

    /// Add a child to the element.
    ///
    /// The child will update when the signal changes.
    /// ```no_run
    /// # use futures_signals::signal::{Mutable, SignalExt};
    /// # use silkenweb::{elements::html::div, node::element::{ParentBuilder, ElementBuilder}};
    /// let text = Mutable::new("hello");
    ///
    /// div().child_signal(text.signal().map(|text| div().text(text)));
    /// ```
    fn child_signal(self, child: impl Signal<Item = impl Into<Node>> + 'static) -> Self;

    /// Add an optional child to the element.
    ///
    /// The child will update when the signal changes to `Some(..)`, and will be
    /// removed when the signal changes to `None`.
    ///
    /// ```no_run
    /// # use futures_signals::signal::{Mutable, SignalExt};
    /// # use silkenweb::{elements::html::div, node::element::{ParentBuilder, ElementBuilder}};
    /// let text = Mutable::new("hello");
    ///
    /// div().optional_child_signal(text.signal().map(|text| {
    ///     if text.is_empty() {
    ///         None
    ///     } else {
    ///         Some(div().text(text))
    ///     }
    /// }));
    /// ```
    fn optional_child_signal(
        self,
        child: impl Signal<Item = Option<impl Into<Node>>> + 'static,
    ) -> Self;

    /// Add children to the element.
    ///
    /// # Example
    ///
    /// ```no_run
    /// # use futures_signals::signal::{Mutable, SignalExt};
    /// # use silkenweb::{
    /// #     elements::html::{div, p},
    /// #     node::element::ParentBuilder,
    /// # };
    /// div().children([p().text("Hello,"), p().text("world!")]);
    /// ```
    fn children(mut self, children: impl IntoIterator<Item = impl Into<Node>>) -> Self {
        for child in children {
            self = self.child(child);
        }

        self
    }

    /// Add children from a [`SignalVec`] to the element.
    ///
    /// See [counter_list](https://github.com/silkenweb/silkenweb/tree/main/examples/counter-list/src/main.rs)
    /// for an example
    fn children_signal(
        self,
        children: impl SignalVec<Item = impl Into<Node>> + 'static,
    ) -> Self::Target;
}

/// An element that is allowed to have a shadow root
pub trait ShadowRootParentBuilder: ElementBuilder {
    /// Attach an open shadow root to `self` and add `children` to it.
    ///
    /// See [MDN Documentation](https://developer.mozilla.org/en-US/docs/Web/API/Element/attachShadow)
    fn attach_shadow_children(
        self,
        children: impl IntoIterator<Item = impl Into<Node>> + 'static,
    ) -> Self::Target;
}

fn spawn_cancelable_future(
    future: impl Future<Output = ()> + 'static,
) -> DiscardOnDrop<CancelableFutureHandle> {
    let (handle, cancelable_future) = cancelable_future(future, || ());

    task::spawn_local(cancelable_future);

    handle
}

/// A resource that needs to be held
///
/// The signal futures will end once they've yielded their last value, so we
/// can't rely on the futures to hold resources via closure captures. Hence the
/// other resource types. For example, `always` will yield a value, then finish.
pub(super) enum Resource {
    ChildVec(Rc<RefCell<ChildVec>>),
    Child(Node),
    Future(DiscardOnDrop<CancelableFutureHandle>),
}

/// A handle to an element in the DOM.
///
/// This acts as a weak reference to the element. See [`ElementBuilder::handle`]
/// for an example.
#[derive(Clone)]
pub struct ElementHandle<DomType>(WeakHydrationElement, PhantomData<DomType>);

impl<DomType: JsCast> ElementHandle<DomType> {
    /// Get the associated DOM element, if the referenced element is still live.
    ///
    /// If the referenced element is neither in the DOM, or referenced from the
    /// stack, this will return [`None`].
    pub fn try_dom_element(&self) -> Option<DomType> {
        self.0
            .try_eval_dom_element()
            .map(|elem| elem.dyn_into().unwrap())
    }

    /// Get the associated DOM element, or panic.
    ///
    /// # Panics
    ///
    /// This will panic if [`Self::try_dom_element`] would return [`None`].
    pub fn dom_element(&self) -> DomType {
        self.try_dom_element()
            .expect("Referenced element no longer exists")
    }
}

impl ElementHandle<web_sys::Element> {
    /// Cast the dom type of an [`ElementHandle`].
    ///
    /// It is the clients responsibility to ensure the new type is correct.
    pub fn cast<T: JsCast>(self) -> ElementHandle<T> {
        ElementHandle(self.0, PhantomData)
    }
}<|MERGE_RESOLUTION|>--- conflicted
+++ resolved
@@ -298,33 +298,7 @@
     fn attribute<T: SetAttribute>(mut self, name: &str, value: T) -> Self {
         self.check_attribute_unique(name);
 
-<<<<<<< HEAD
         value.set_attribute(name, self)
-=======
-        self.element.hydro_elem.attribute(name, value);
-        self
-    }
-
-    fn attribute_signal<T: Attribute + 'static>(
-        mut self,
-        name: &str,
-        value: impl Signal<Item = T> + 'static,
-    ) -> Self {
-        self.check_attribute_unique(name);
-        let mut element = self.element.hydro_elem.clone();
-
-        let updater = value.for_each({
-            let name = name.to_owned();
-
-            move |new_value| {
-                element.attribute(&name, new_value);
-
-                async {}
-            }
-        });
-
-        self.spawn_future(updater)
->>>>>>> 72c275ad
     }
 
     fn effect(mut self, f: impl FnOnce(&Self::DomType) + 'static) -> Self {
@@ -449,7 +423,7 @@
     type Type = T;
 
     fn set_attribute(self, name: &str, mut builder: ElementBuilderBase) -> ElementBuilderBase {
-        builder.element.hydro_elem.attribute_now(name, self);
+        builder.element.hydro_elem.attribute(name, self);
         builder
     }
 }
